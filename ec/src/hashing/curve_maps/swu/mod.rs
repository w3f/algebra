use core::marker::PhantomData;

use crate::models::SWModelParameters;
use ark_ff::vec::Vec;
use ark_ff::{Field, One, SquareRootField, Zero};
use ark_std::string::ToString;

use crate::hashing::map_to_curve_hasher::MapToCurve;
use crate::hashing::HashToCurveError;
use crate::models::short_weierstrass_jacobian::GroupAffine;
use crate::AffineCurve;

/// Implementation for the SWU hash to curve for the curves of Weierstrass form of y^2 = x^3 + a*x + b where ab != 0. From [WB2019]
///
/// - [WB19] Wahby, R. S., & Boneh, D. (2019). Fast and simple constant-time
///   hashing to the bls12-381 elliptic curve. IACR Transactions on
///   Cryptographic Hardware and Embedded Systems, nil(nil), 154–179.
///   http://dx.doi.org/10.46586/tches.v2019.i4.154-179
///
///
pub trait SWUParams: SWModelParameters {
    // we need an element of the base field which is not a square root see [1] Sect. 4.
    // it is also convenient to have $g(b/xi * a)$ to be square. In general we use a xi with
    // low absolute value coefficients when they are represented as element of ZZ.
    const XI: Self::BaseField; //a nonsquare in Fq
    const ZETA: Self::BaseField; //arbitatry root of unity
    const XI_ON_ZETA_SQRT: Self::BaseField; //square root of THETA
}

pub struct SWUMap<P: SWUParams> {
    pub domain: Vec<u8>,
    curve_params: PhantomData<fn() -> P>,
}

impl<P: SWUParams> MapToCurve<GroupAffine<P>> for SWUMap<P> {
    ///This is to verify if the provided SWUparams makes sense, doesn't do much for now
    fn new_map_to_curve(domain: &[u8]) -> Result<Self, HashToCurveError> {
        //Verifying that both XI and ZETA are non-squares
        if P::XI.legendre().is_qr() || P::ZETA.legendre().is_qr() {
            return Err(HashToCurveError::MapToCurveError(
                "both Xi and Zeta should be quadratic non-residues for the SWU map".to_string(),
            ));
        }

        //Verifying precomupted values
<<<<<<< HEAD
        if (P::XI/P::ZETA).sqrt().expect("we already checked that numinator and denominator are quadratic non-residues and legandre is multiplicative. Q.E.D") != P::XI_ON_ZETA_SQRT {
            return Err(HashToCurveError::MapToCurveError("precomupted P::XI_ON_ZETA_SQRT is not what it suppose to be".to_string()));
=======
        let xi_on_zeta = P::XI/P::ZETA;
        //println!("XI/ZETA: {}", xi_on_zeta);
        match xi_on_zeta.sqrt()
        {
            Some(xi_on_zeta_sqrt) => if  xi_on_zeta_sqrt != P::XI_ON_ZETA_SQRT && xi_on_zeta_sqrt != -P::XI_ON_ZETA_SQRT {
                    return Err(HashToCurveError::MapToCurveError("precomupted P::XI_ON_ZETA_SQRT is not what it suppose to be".to_string()));
            },
            None => {
                println!("https://github.com/arkworks-rs/algebra/issues/344 bug prevents us to perform sanity check");
                //panic!("even though we already checked that numerator and denominator are quadratic non-residues and legandre is multiplicative. Q.E.D");
            }
>>>>>>> da6ca0e0
        }
            
        //Verifying the prerequisite for applicability  of SWU map
        if P::COEFF_A.is_zero() || P::COEFF_B.is_zero() {
            return Err(HashToCurveError::MapToCurveError("Simplified SWU requires a * b != 0 in the short Weierstrass form of y^2 = x^3 + a*x + b ".to_string()));
        }

        Ok(SWUMap {
            domain: domain.to_vec(),
            curve_params: PhantomData,
        })
    }

    /// Map random field point to a random curve point
    /// inspired from
    /// https://github.com/zcash/pasta_curves/blob/main/src/hashtocurve.rs
    fn map_to_curve(
        &self,
        point: <GroupAffine<P> as AffineCurve>::BaseField,
    ) -> Result<GroupAffine<P>, HashToCurveError> {
        // 1. tv1 = inv0(Z^2 * u^4 + Z * u^2)
        // 2. x1 = (-B / A) * (1 + tv1)
        // 3. If tv1 == 0, set x1 = B / (Z * A)
        // 4. gx1 = x1^3 + A * x1 + B
        //
        // We use the "Avoiding inversions" optimization in [WB2019, section 4.2]
        // (not to be confused with section 4.3):
        //
        //   here       [WB2019]
        //   -------    ---------------------------------
        //   Z          ξ
        //   u          t
        //   Z * u^2    ξ * t^2 (called u, confusingly)
        //   x1         X_0(t)
        //   x2         X_1(t)
        //   gx1        g(X_0(t))
        //   gx2        g(X_1(t))
        //
        // Using the "here" names:
        //    x1 = num_x1/div      = [B*(Z^2 * u^4 + Z * u^2 + 1)] / [-A*(Z^2 * u^4 + Z * u^2]
        //   gx1 = num_gx1/div_gx1 = [num_x1^3 + A * num_x1 * div^2 + B * div^3] / div^3

        let a = P::COEFF_A;
        let b = P::COEFF_B;
        let xi_t2 = P::XI * point.square();
        let ta = xi_t2.square() + xi_t2;
        let num_x1 = b * (ta + <P::BaseField as One>::one());
        let div = a * if ta.is_zero() { P::XI } else { -ta };
        let num2_x1 = num_x1.square();
        let div2 = div.square();
        let div3 = div2 * div;
        let num_gx1 = (num2_x1 + a * div2) * num_x1 + b * div3;
        //println!("xi_t2: {} ta: {} num_x1: {} div/2/3: {}/{}/{} num2_x1: {} num_gx1: {}", xi_t2, ta, num_x1, div, div2,div3, num2_x1, num_gx1);

        // 5. x2 = Z * u^2 * x1
        let num_x2 = xi_t2 * num_x1; // same div

        // 6. gx2 = x2^3 + A * x2 + B  [optimized out; see below]
        // 7. If is_square(gx1), set x = x1 and y = sqrt(gx1)
        // 8. Else set x = x2 and y = sqrt(gx2)
        let gx1_square;
        let gx1;
        let zeta_gx1;

        assert!(
            !div3.is_zero(),
            "we have checked that neither a or xi are zero. Q.E.D."
        );
        let y1: P::BaseField = {
            gx1 = num_gx1 / div3;
            zeta_gx1 = P::ZETA * gx1;
            //println!("zeta: {} gx1: {} zeta_gx1: {} num_x1: {} div: {}", P::ZETA, gx1, zeta_gx1, num_x1, div);
            if gx1.legendre().is_qr() {
                gx1_square = true;
                gx1.sqrt()
                    .expect("We have checked that gx1 is a quadratic residue. Q.E.D")
            } else {
                gx1_square = false;
                zeta_gx1.sqrt().expect(
                    "zeta * gx1 is a quadratic residue because legard is multiplicative. Q.E.D",
                )
            }
        };

        // This magic also comes from a generalization of [WB2019, section 4.2].
        //
        // The Sarkar square root algorithm with input s gives us a square root of
        // h * s for free when s is not square, where h is a fixed nonsquare.
        // In our implementation, h = ROOT_OF_UNITY.
        // We know that Z / h is a square since both Z and h are
        // nonsquares. Precompute theta as a square root of Z / ROOT_OF_UNITY.
        //
        // We have gx2 = g(Z * u^2 * x1) = Z^3 * u^6 * gx1
        //                               = (Z * u^3)^2 * (Z/h * h * gx1)
        //                               = (Z * theta * u^3)^2 * (h * gx1)
        //
        // When gx1 is not square, y1 is a square root of h * gx1, and so Z * theta * u^3 * y1
        // is a square root of gx2. Note that we don't actually need to compute gx2.

        let y2 = P::XI_ON_ZETA_SQRT * xi_t2 * point * y1;
        let num_x = if gx1_square { num_x1 } else { num_x2 };
        let y = if gx1_square { y1 } else { y2 };

        let x_affine = num_x / div;
        let y_affine = y;
        let point_on_curve = GroupAffine::<P>::new(x_affine, y_affine, false);
        // println!("swu map result: {} -> x_affine:{} P:{}", point, x_affine, point_on_curve);
        assert!(
            point_on_curve.is_on_curve(),
            "swu mapped to a point off the curve"
        );
        Ok(point_on_curve)

        //     // 9. If sgn0(u) != sgn0(y), set y = -y
        // let y = if y % 2 {-y} or {y};
        // I::new_jacobian(num_x * div, y * div3, div).unwrap()
    }
}<|MERGE_RESOLUTION|>--- conflicted
+++ resolved
@@ -43,10 +43,6 @@
         }
 
         //Verifying precomupted values
-<<<<<<< HEAD
-        if (P::XI/P::ZETA).sqrt().expect("we already checked that numinator and denominator are quadratic non-residues and legandre is multiplicative. Q.E.D") != P::XI_ON_ZETA_SQRT {
-            return Err(HashToCurveError::MapToCurveError("precomupted P::XI_ON_ZETA_SQRT is not what it suppose to be".to_string()));
-=======
         let xi_on_zeta = P::XI/P::ZETA;
         //println!("XI/ZETA: {}", xi_on_zeta);
         match xi_on_zeta.sqrt()
@@ -58,7 +54,6 @@
                 println!("https://github.com/arkworks-rs/algebra/issues/344 bug prevents us to perform sanity check");
                 //panic!("even though we already checked that numerator and denominator are quadratic non-residues and legandre is multiplicative. Q.E.D");
             }
->>>>>>> da6ca0e0
         }
             
         //Verifying the prerequisite for applicability  of SWU map
