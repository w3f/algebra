use core::marker::PhantomData;

use crate::{models::short_weierstrass::SWCurveConfig, CurveConfig};
use ark_ff::batch_inversion;
use ark_poly::{univariate::DensePolynomial, DenseUVPolynomial, Polynomial};

use crate::{
    hashing::{map_to_curve_hasher::MapToCurve, HashToCurveError},
    models::short_weierstrass::Affine,
    AffineCurve,
};

use super::swu::{SWUMap, SWUParams};
type BaseField<MP> = <MP as CurveConfig>::BaseField;

/// Trait defining the necessary parameters for the WB hash-to-curve method
/// for the curves of Weierstrass form of:
/// of y^2 = x^3 + a*x + b where b != 0 but `a` can be zero like BLS-381 curve.
/// From [\[WB2019\]]
///
/// - [\[WB2019\]] <http://dx.doi.org/10.46586/tches.v2019.i4.154-179>
pub trait WBParams: SWCurveConfig + Sized {
    // The isogenous curve should be defined over the same base field but it can have
    // different scalar field type IsogenousCurveScalarField :
    type IsogenousCurve: SWUParams<BaseField = BaseField<Self>>;

    const PHI_X_NOM: &'static [BaseField<Self>];
    const PHI_X_DEN: &'static [BaseField<Self>];

    const PHI_Y_NOM: &'static [BaseField<Self>];
    const PHI_Y_DEN: &'static [BaseField<Self>];

    fn isogeny_map(
        domain_point: Affine<Self::IsogenousCurve>,
    ) -> Result<Affine<Self>, HashToCurveError> {
        let x_num = DensePolynomial::from_coefficients_slice(Self::PHI_X_NOM);
        let x_den = DensePolynomial::from_coefficients_slice(Self::PHI_X_DEN);

        let y_num = DensePolynomial::from_coefficients_slice(Self::PHI_Y_NOM);
        let y_den = DensePolynomial::from_coefficients_slice(Self::PHI_Y_DEN);

        let mut v: [BaseField<Self>; 2] = [
            x_den.evaluate(&domain_point.x),
            y_den.evaluate(&domain_point.x),
        ];
        batch_inversion(&mut v);
        let img_x = x_num.evaluate(&domain_point.x) * v[0];
        let img_y = (y_num.evaluate(&domain_point.x) * domain_point.y) * v[1];

        Ok(Affine::new_unchecked(img_x, img_y))
    }
}

pub struct WBMap<P: WBParams> {
    swu_field_curve_hasher: SWUMap<P::IsogenousCurve>,
    curve_params: PhantomData<fn() -> P>,
}

impl<P: WBParams> MapToCurve<Affine<P>> for WBMap<P> {
    /// Constructs a new map if `P` represents a valid map.
    fn new() -> Result<Self, HashToCurveError> {
<<<<<<< HEAD
        // Verifying that the isogeny maps the generator of the SWU curve into us
        let isogenous_curve_generator = Affine::<P::IsogenousCurve>::new(
            P::IsogenousCurve::AFFINE_GENERATOR_COEFFS.0,
            P::IsogenousCurve::AFFINE_GENERATOR_COEFFS.1,
            false,
        );
        assert!(
            isogenous_curve_generator.is_on_curve(),
            "generator not on curve"
        );

        match P::isogeny_map(isogenous_curve_generator) {
=======
        match P::isogeny_map(P::IsogenousCurve::GENERATOR) {
>>>>>>> 7ae421fc
            Ok(point_on_curve) => {
                if !point_on_curve.is_on_curve() {
                    return Err(HashToCurveError::MapToCurveError(format!("the isogeny maps the generator of its domain: {} into {} which does not belong to its codomain.",P::IsogenousCurve::GENERATOR, point_on_curve)));
                }
            },
            Err(e) => return Err(e),
        }

        Ok(WBMap {
            swu_field_curve_hasher: SWUMap::<P::IsogenousCurve>::new().unwrap(),
            curve_params: PhantomData,
        })
    }

    /// Map random field point to a random curve point
    /// inspired from
    /// <https://github.com/zcash/pasta_curves/blob/main/src/hashtocurve.rs>
    fn map_to_curve(
        &self,
        element: <Affine<P> as AffineCurve>::BaseField,
    ) -> Result<Affine<P>, HashToCurveError> {
        // first we need to map the field point to the isogenous curve
        let point_on_isogenious_curve = self.swu_field_curve_hasher.map_to_curve(element).unwrap();
        P::isogeny_map(point_on_isogenious_curve)
    }
}

#[cfg(test)]
mod test {
    use crate::hashing::HashToCurve;
    use crate::{
        hashing::{
            curve_maps::{
                swu::SWUParams,
                wb::{WBMap, WBParams},
            },
            map_to_curve_hasher::MapToCurveBasedHasher,
        },
        models::SWModelParameters,
        short_weierstrass_jacobian::GroupAffine,
        ModelParameters,
    };
    use ark_ff::field_hashers::DefaultFieldHasher;
    use ark_ff::{fields::Fp64, MontBackend, MontFp};

    #[derive(ark_ff::MontConfig)]
    #[modulus = "127"]
    #[generator = "6"]
    pub struct F127Config;
    pub type F127 = Fp64<MontBackend<F127Config, 1>>;

    const F127_ZERO: F127 = MontFp!(F127, "0");
    const F127_ONE: F127 = MontFp!(F127, "1");

    /// The struct defining our parameters for the target curve of hashing
    struct TestWBF127MapToCurveParams;

    impl ModelParameters for TestWBF127MapToCurveParams {
        const COFACTOR: &'static [u64] = &[1];

    #[rustfmt::skip]
        const COFACTOR_INV: F127 = F127_ONE;

        type BaseField = F127;
        type ScalarField = F127;
    }

    /// E: Elliptic Curve defined by y^2 = x^3 + 3 over Finite
    /// Field of size 127
    impl SWModelParameters for TestWBF127MapToCurveParams {
        /// COEFF_A = 0
        const COEFF_A: F127 = F127_ZERO;

        /// COEFF_B = 3
    #[rustfmt::skip]
        const COEFF_B: F127 = MontFp!(F127, "3");

        /// AFFINE_GENERATOR_COEFFS = (G1_GENERATOR_X, G1_GENERATOR_Y)
        const AFFINE_GENERATOR_COEFFS: (Self::BaseField, Self::BaseField) =
            (MontFp!(F127, "62"), MontFp!(F127, "70"));
    }

    /// Testing WB19 hashing on a small curve
    /// E_isogenous : Elliptic Curve defined by y^2 = x^3 + 109*x + 124 over Finite
    /// Field of size 127
    /// Isogenous to E : y^2 = x^3 + 3
    struct TestSWU127MapToIsogenousCurveParams;

    /// First we define the isogenous curve
    /// sage: E_isogenous.order()
    /// 127
    impl ModelParameters for TestSWU127MapToIsogenousCurveParams {
        const COFACTOR: &'static [u64] = &[1];

    #[rustfmt::skip]
        const COFACTOR_INV: F127 = F127_ONE;

        type BaseField = F127;
        type ScalarField = F127;
    }

    /// E_isogenous : Elliptic Curve defined by y^2 = x^3 + 109*x + 124 over Finite
    /// Field of size 127
    impl SWModelParameters for TestSWU127MapToIsogenousCurveParams {
        /// COEFF_A = 109
        const COEFF_A: F127 = MontFp!(F127, "109");

        /// COEFF_B = 124
    #[rustfmt::skip]
        const COEFF_B: F127 = MontFp!(F127, "124");

        /// AFFINE_GENERATOR_COEFFS = (G1_GENERATOR_X, G1_GENERATOR_Y)
        const AFFINE_GENERATOR_COEFFS: (Self::BaseField, Self::BaseField) =
            (MontFp!(F127, "84"), MontFp!(F127, "2"));
    }

    /// SWU parameters for E_isogenous
    impl SWUParams for TestSWU127MapToIsogenousCurveParams {
        /// NON-SQUARE = - 1
        const ZETA: F127 = MontFp!(F127, "-1");
    }

    /// E_isogenous : Elliptic Curve defined by y^2 = x^3 + 109*x + 124 over Finite
    /// Field of size 127
    /// With psi: E_isogenous -> E
    /// psi = (psi_x(x,y), psi_y(x,y))
    /// where
    /// psi_x: (-57*x^13 - 21*x^12 + 10*x^11 + 34*x^10 + 40*x^9 -
    /// 13*x^8 + 32*x^7 - 32*x^6 + 23*x^5 - 14*x^4 + 39*x^3 + 23*x^2 + 63*x +
    /// 4)/(x^12 - 13*x^11 + 11*x^10 - 33*x^9 - 30*x^8 + 30*x^7 + 34*x^6 - 44*x^5 +
    /// 63*x^4 - 20*x^3 - 10*x^2 + 31*x + 2)
    ///
    /// psi_y: (10*x^18*y + 59*x^17*y + 41*x^16*y + 48*x^15*y - 7*x^14*y + 6*x^13*y +
    /// 5*x^12*y + 62*x^11*y + 12*x^10*y + 36*x^9*y - 49*x^8*y - 18*x^7*y - 63*x^6*y
    /// - 43*x^5*y - 60*x^4*y - 18*x^3*y + 30*x^2*y - 57*x*y - 34*y)/(x^18 + 44*x^17
    /// - 63*x^16 + 52*x^15 + 3*x^14 + 38*x^13 - 30*x^12 + 11*x^11 - 42*x^10 - 13*x^9
    /// - 46*x^8 - 61*x^7 - 16*x^6 - 55*x^5 + 18*x^4 + 23*x^3 - 24*x^2 - 18*x + 32)
    impl WBParams for TestWBF127MapToCurveParams {
        type IsogenousCurve = TestSWU127MapToIsogenousCurveParams;

        const PHI_X_NOM: &'static [<Self::IsogenousCurve as ModelParameters>::BaseField] = &[
            MontFp!(F127, "4"),
            MontFp!(F127, "63"),
            MontFp!(F127, "23"),
            MontFp!(F127, "39"),
            MontFp!(F127, "-14"),
            MontFp!(F127, "23"),
            MontFp!(F127, "-32"),
            MontFp!(F127, "32"),
            MontFp!(F127, "-13"),
            MontFp!(F127, "40"),
            MontFp!(F127, "34"),
            MontFp!(F127, "10"),
            MontFp!(F127, "-21"),
            MontFp!(F127, "-57"),
        ];

        const PHI_X_DEN: &'static [<Self::IsogenousCurve as ModelParameters>::BaseField] = &[
            MontFp!(F127, "2"),
            MontFp!(F127, "31"),
            MontFp!(F127, "-10"),
            MontFp!(F127, "-20"),
            MontFp!(F127, "63"),
            MontFp!(F127, "-44"),
            MontFp!(F127, "34"),
            MontFp!(F127, "30"),
            MontFp!(F127, "-30"),
            MontFp!(F127, "-33"),
            MontFp!(F127, "11"),
            MontFp!(F127, "-13"),
            MontFp!(F127, "1"),
        ];

        const PHI_Y_NOM: &'static [<Self::IsogenousCurve as ModelParameters>::BaseField] = &[
            MontFp!(F127, "-34"),
            MontFp!(F127, "-57"),
            MontFp!(F127, "30"),
            MontFp!(F127, "-18"),
            MontFp!(F127, "-60"),
            MontFp!(F127, "-43"),
            MontFp!(F127, "-63"),
            MontFp!(F127, "-18"),
            MontFp!(F127, "-49"),
            MontFp!(F127, "36"),
            MontFp!(F127, "12"),
            MontFp!(F127, "62"),
            MontFp!(F127, "5"),
            MontFp!(F127, "6"),
            MontFp!(F127, "-7"),
            MontFp!(F127, "48"),
            MontFp!(F127, "41"),
            MontFp!(F127, "59"),
            MontFp!(F127, "10"),
        ];

        const PHI_Y_DEN: &'static [<Self::IsogenousCurve as ModelParameters>::BaseField] = &[
            MontFp!(F127, "32"),
            MontFp!(F127, "-18"),
            MontFp!(F127, "-24"),
            MontFp!(F127, "23"),
            MontFp!(F127, "18"),
            MontFp!(F127, "-55"),
            MontFp!(F127, "-16"),
            MontFp!(F127, "-61"),
            MontFp!(F127, "-46"),
            MontFp!(F127, "-13"),
            MontFp!(F127, "-42"),
            MontFp!(F127, "11"),
            MontFp!(F127, "-30"),
            MontFp!(F127, "38"),
            MontFp!(F127, "3"),
            MontFp!(F127, "52"),
            MontFp!(F127, "-63"),
            MontFp!(F127, "44"),
            MontFp!(F127, "1"),
        ];
    }

    /// The point of the test is to get a simple WB compatible curve
    /// and make simple hash
    #[test]
    fn hash_arbitrary_string_to_curve_wb() {
        use sha2::Sha256;
        let test_wb_to_curve_hasher = MapToCurveBasedHasher::<
            GroupAffine<TestWBF127MapToCurveParams>,
            DefaultFieldHasher<Sha256, 128>,
            WBMap<TestWBF127MapToCurveParams>,
        >::new(&[1])
        .unwrap();

        let hash_result = test_wb_to_curve_hasher.hash(b"if you stick a Babel fish in your ear you can instantly understand anything said to you in any form of language.").expect("fail to hash the string to curve");

        assert!(
            hash_result.x != F127_ZERO && hash_result.y != F127_ZERO,
            "we assume that not both a and b coefficienst are zero for the test curve"
        );

        assert!(
            hash_result.is_on_curve(),
            "hash results into a point off the curve"
        );
    }
}<|MERGE_RESOLUTION|>--- conflicted
+++ resolved
@@ -59,22 +59,7 @@
 impl<P: WBParams> MapToCurve<Affine<P>> for WBMap<P> {
     /// Constructs a new map if `P` represents a valid map.
     fn new() -> Result<Self, HashToCurveError> {
-<<<<<<< HEAD
-        // Verifying that the isogeny maps the generator of the SWU curve into us
-        let isogenous_curve_generator = Affine::<P::IsogenousCurve>::new(
-            P::IsogenousCurve::AFFINE_GENERATOR_COEFFS.0,
-            P::IsogenousCurve::AFFINE_GENERATOR_COEFFS.1,
-            false,
-        );
-        assert!(
-            isogenous_curve_generator.is_on_curve(),
-            "generator not on curve"
-        );
-
-        match P::isogeny_map(isogenous_curve_generator) {
-=======
         match P::isogeny_map(P::IsogenousCurve::GENERATOR) {
->>>>>>> 7ae421fc
             Ok(point_on_curve) => {
                 if !point_on_curve.is_on_curve() {
                     return Err(HashToCurveError::MapToCurveError(format!("the isogeny maps the generator of its domain: {} into {} which does not belong to its codomain.",P::IsogenousCurve::GENERATOR, point_on_curve)));
@@ -113,9 +98,9 @@
             },
             map_to_curve_hasher::MapToCurveBasedHasher,
         },
-        models::SWModelParameters,
-        short_weierstrass_jacobian::GroupAffine,
-        ModelParameters,
+        models::short_weierstrass::SWCurveConfig,
+        short_weierstrass::Affine,
+        CurveConfig,
     };
     use ark_ff::field_hashers::DefaultFieldHasher;
     use ark_ff::{fields::Fp64, MontBackend, MontFp};
@@ -126,13 +111,13 @@
     pub struct F127Config;
     pub type F127 = Fp64<MontBackend<F127Config, 1>>;
 
-    const F127_ZERO: F127 = MontFp!(F127, "0");
-    const F127_ONE: F127 = MontFp!(F127, "1");
+    const F127_ZERO: F127 = MontFp!("0");
+    const F127_ONE: F127 = MontFp!("1");
 
     /// The struct defining our parameters for the target curve of hashing
     struct TestWBF127MapToCurveParams;
 
-    impl ModelParameters for TestWBF127MapToCurveParams {
+    impl CurveConfig for TestWBF127MapToCurveParams {
         const COFACTOR: &'static [u64] = &[1];
 
     #[rustfmt::skip]
@@ -144,17 +129,16 @@
 
     /// E: Elliptic Curve defined by y^2 = x^3 + 3 over Finite
     /// Field of size 127
-    impl SWModelParameters for TestWBF127MapToCurveParams {
+    impl SWCurveConfig for TestWBF127MapToCurveParams {
         /// COEFF_A = 0
         const COEFF_A: F127 = F127_ZERO;
 
         /// COEFF_B = 3
     #[rustfmt::skip]
-        const COEFF_B: F127 = MontFp!(F127, "3");
+        const COEFF_B: F127 = MontFp!("3");
 
         /// AFFINE_GENERATOR_COEFFS = (G1_GENERATOR_X, G1_GENERATOR_Y)
-        const AFFINE_GENERATOR_COEFFS: (Self::BaseField, Self::BaseField) =
-            (MontFp!(F127, "62"), MontFp!(F127, "70"));
+        const GENERATOR: Affine<Self> = Affine::new_unchecked(MontFp!("62"), MontFp!("70"));
     }
 
     /// Testing WB19 hashing on a small curve
@@ -166,7 +150,7 @@
     /// First we define the isogenous curve
     /// sage: E_isogenous.order()
     /// 127
-    impl ModelParameters for TestSWU127MapToIsogenousCurveParams {
+    impl CurveConfig for TestSWU127MapToIsogenousCurveParams {
         const COFACTOR: &'static [u64] = &[1];
 
     #[rustfmt::skip]
@@ -178,23 +162,22 @@
 
     /// E_isogenous : Elliptic Curve defined by y^2 = x^3 + 109*x + 124 over Finite
     /// Field of size 127
-    impl SWModelParameters for TestSWU127MapToIsogenousCurveParams {
+    impl SWCurveConfig for TestSWU127MapToIsogenousCurveParams {
         /// COEFF_A = 109
-        const COEFF_A: F127 = MontFp!(F127, "109");
+        const COEFF_A: F127 = MontFp!("109");
 
         /// COEFF_B = 124
     #[rustfmt::skip]
-        const COEFF_B: F127 = MontFp!(F127, "124");
+        const COEFF_B: F127 = MontFp!("124");
 
         /// AFFINE_GENERATOR_COEFFS = (G1_GENERATOR_X, G1_GENERATOR_Y)
-        const AFFINE_GENERATOR_COEFFS: (Self::BaseField, Self::BaseField) =
-            (MontFp!(F127, "84"), MontFp!(F127, "2"));
+        const GENERATOR: Affine<Self> = Affine::new_unchecked(MontFp!("84"), MontFp!("2"));
     }
 
     /// SWU parameters for E_isogenous
     impl SWUParams for TestSWU127MapToIsogenousCurveParams {
         /// NON-SQUARE = - 1
-        const ZETA: F127 = MontFp!(F127, "-1");
+        const ZETA: F127 = MontFp!("-1");
     }
 
     /// E_isogenous : Elliptic Curve defined by y^2 = x^3 + 109*x + 124 over Finite
@@ -215,81 +198,81 @@
     impl WBParams for TestWBF127MapToCurveParams {
         type IsogenousCurve = TestSWU127MapToIsogenousCurveParams;
 
-        const PHI_X_NOM: &'static [<Self::IsogenousCurve as ModelParameters>::BaseField] = &[
-            MontFp!(F127, "4"),
-            MontFp!(F127, "63"),
-            MontFp!(F127, "23"),
-            MontFp!(F127, "39"),
-            MontFp!(F127, "-14"),
-            MontFp!(F127, "23"),
-            MontFp!(F127, "-32"),
-            MontFp!(F127, "32"),
-            MontFp!(F127, "-13"),
-            MontFp!(F127, "40"),
-            MontFp!(F127, "34"),
-            MontFp!(F127, "10"),
-            MontFp!(F127, "-21"),
-            MontFp!(F127, "-57"),
-        ];
-
-        const PHI_X_DEN: &'static [<Self::IsogenousCurve as ModelParameters>::BaseField] = &[
-            MontFp!(F127, "2"),
-            MontFp!(F127, "31"),
-            MontFp!(F127, "-10"),
-            MontFp!(F127, "-20"),
-            MontFp!(F127, "63"),
-            MontFp!(F127, "-44"),
-            MontFp!(F127, "34"),
-            MontFp!(F127, "30"),
-            MontFp!(F127, "-30"),
-            MontFp!(F127, "-33"),
-            MontFp!(F127, "11"),
-            MontFp!(F127, "-13"),
-            MontFp!(F127, "1"),
-        ];
-
-        const PHI_Y_NOM: &'static [<Self::IsogenousCurve as ModelParameters>::BaseField] = &[
-            MontFp!(F127, "-34"),
-            MontFp!(F127, "-57"),
-            MontFp!(F127, "30"),
-            MontFp!(F127, "-18"),
-            MontFp!(F127, "-60"),
-            MontFp!(F127, "-43"),
-            MontFp!(F127, "-63"),
-            MontFp!(F127, "-18"),
-            MontFp!(F127, "-49"),
-            MontFp!(F127, "36"),
-            MontFp!(F127, "12"),
-            MontFp!(F127, "62"),
-            MontFp!(F127, "5"),
-            MontFp!(F127, "6"),
-            MontFp!(F127, "-7"),
-            MontFp!(F127, "48"),
-            MontFp!(F127, "41"),
-            MontFp!(F127, "59"),
-            MontFp!(F127, "10"),
-        ];
-
-        const PHI_Y_DEN: &'static [<Self::IsogenousCurve as ModelParameters>::BaseField] = &[
-            MontFp!(F127, "32"),
-            MontFp!(F127, "-18"),
-            MontFp!(F127, "-24"),
-            MontFp!(F127, "23"),
-            MontFp!(F127, "18"),
-            MontFp!(F127, "-55"),
-            MontFp!(F127, "-16"),
-            MontFp!(F127, "-61"),
-            MontFp!(F127, "-46"),
-            MontFp!(F127, "-13"),
-            MontFp!(F127, "-42"),
-            MontFp!(F127, "11"),
-            MontFp!(F127, "-30"),
-            MontFp!(F127, "38"),
-            MontFp!(F127, "3"),
-            MontFp!(F127, "52"),
-            MontFp!(F127, "-63"),
-            MontFp!(F127, "44"),
-            MontFp!(F127, "1"),
+        const PHI_X_NOM: &'static [<Self::IsogenousCurve as CurveConfig>::BaseField] = &[
+            MontFp!("4"),
+            MontFp!("63"),
+            MontFp!("23"),
+            MontFp!("39"),
+            MontFp!("-14"),
+            MontFp!("23"),
+            MontFp!("-32"),
+            MontFp!("32"),
+            MontFp!("-13"),
+            MontFp!("40"),
+            MontFp!("34"),
+            MontFp!("10"),
+            MontFp!("-21"),
+            MontFp!("-57"),
+        ];
+
+        const PHI_X_DEN: &'static [<Self::IsogenousCurve as CurveConfig>::BaseField] = &[
+            MontFp!("2"),
+            MontFp!("31"),
+            MontFp!("-10"),
+            MontFp!("-20"),
+            MontFp!("63"),
+            MontFp!("-44"),
+            MontFp!("34"),
+            MontFp!("30"),
+            MontFp!("-30"),
+            MontFp!("-33"),
+            MontFp!("11"),
+            MontFp!("-13"),
+            MontFp!("1"),
+        ];
+
+        const PHI_Y_NOM: &'static [<Self::IsogenousCurve as CurveConfig>::BaseField] = &[
+            MontFp!("-34"),
+            MontFp!("-57"),
+            MontFp!("30"),
+            MontFp!("-18"),
+            MontFp!("-60"),
+            MontFp!("-43"),
+            MontFp!("-63"),
+            MontFp!("-18"),
+            MontFp!("-49"),
+            MontFp!("36"),
+            MontFp!("12"),
+            MontFp!("62"),
+            MontFp!("5"),
+            MontFp!("6"),
+            MontFp!("-7"),
+            MontFp!("48"),
+            MontFp!("41"),
+            MontFp!("59"),
+            MontFp!("10"),
+        ];
+
+        const PHI_Y_DEN: &'static [<Self::IsogenousCurve as CurveConfig>::BaseField] = &[
+            MontFp!("32"),
+            MontFp!("-18"),
+            MontFp!("-24"),
+            MontFp!("23"),
+            MontFp!("18"),
+            MontFp!("-55"),
+            MontFp!("-16"),
+            MontFp!("-61"),
+            MontFp!("-46"),
+            MontFp!("-13"),
+            MontFp!("-42"),
+            MontFp!("11"),
+            MontFp!("-30"),
+            MontFp!("38"),
+            MontFp!("3"),
+            MontFp!("52"),
+            MontFp!("-63"),
+            MontFp!("44"),
+            MontFp!("1"),
         ];
     }
 
@@ -299,7 +282,7 @@
     fn hash_arbitrary_string_to_curve_wb() {
         use sha2::Sha256;
         let test_wb_to_curve_hasher = MapToCurveBasedHasher::<
-            GroupAffine<TestWBF127MapToCurveParams>,
+            Affine<TestWBF127MapToCurveParams>,
             DefaultFieldHasher<Sha256, 128>,
             WBMap<TestWBF127MapToCurveParams>,
         >::new(&[1])
