--- conflicted
+++ resolved
@@ -250,12 +250,8 @@
     }
 }
 
-<<<<<<< HEAD
-type BaseFieldIter<P> = <<P as QuadExtParameters>::BaseField as Field>::BasePrimeFieldIter;
-impl<P: QuadExtParameters> Field for QuadExtField<P> {
-=======
+type BaseFieldIter<P> = <<P as QuadExtConfig>::BaseField as Field>::BasePrimeFieldIter;
 impl<P: QuadExtConfig> Field for QuadExtField<P> {
->>>>>>> 08c4cdb5
     type BasePrimeField = P::BasePrimeField;
 
     type BasePrimeFieldIter = Chain<BaseFieldIter<P>, BaseFieldIter<P>>;
