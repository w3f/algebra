--- conflicted
+++ resolved
@@ -1,14 +1,9 @@
 use crate::bls12_381::*;
 use ark_ec::{
     bls12,
-<<<<<<< HEAD
     hashing::curve_maps::wb::WBParams,
-    models::{ModelParameters, SWModelParameters},
-    short_weierstrass_jacobian::GroupAffine,
-=======
     models::CurveConfig,
-    short_weierstrass::{self, Affine},
->>>>>>> a2fb84e8
+    short_weierstrass::{self, *},
     AffineCurve,
 };
 use ark_ff::{BigInt, Field, MontFp, QuadExt, Zero};
